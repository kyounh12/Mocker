## Changelog

### Next
- A new completion callback can be set on `Mock` to use for expectation fulfilling once a `Mock` is used.
- Updated to Swift 5.0
<<<<<<< HEAD
- Only dispatch to the background queue if needed
=======
- Correctly handle cancellation of delayed responses
>>>>>>> 9d4d60c3

### 1.3.0
- Updated to Swift 4.2

### 1.2.1 (2018-09-11)
- Improved CI
- Better matching Mocks based on `absoluteString`
- Migrated to Swift 4.1

### 1.2.0 (2018-02-09)
- Ignoring query path for mocks
- Missing mocks no longer break tests (removed fatalError)
- Improved SwiftLint implementation

### 1.1.0 (2017-11-03)
- Adds support for delayed responses
- Adds support for ignoring URLs
- Adds support for redirects
- Migrated to Swift 4.0

### 1.0 (2017-08-11)

- First public release! 🎉<|MERGE_RESOLUTION|>--- conflicted
+++ resolved
@@ -3,11 +3,8 @@
 ### Next
 - A new completion callback can be set on `Mock` to use for expectation fulfilling once a `Mock` is used.
 - Updated to Swift 5.0
-<<<<<<< HEAD
 - Only dispatch to the background queue if needed
-=======
 - Correctly handle cancellation of delayed responses
->>>>>>> 9d4d60c3
 
 ### 1.3.0
 - Updated to Swift 4.2
